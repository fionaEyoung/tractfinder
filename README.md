# Tractfinder

A simple tract segmentation technique.

## Installation and setup

### Dependencies

At a minimum, you'll need an up-to-date installation of [MRtrix3](https://github.com/MRtrix3/mrtrix3).

Tractfinder also uses FSL's [`flirt`](https://fsl.fmrib.ox.ac.uk/fsl/fslwiki/FLIRT) to perform MNI registration. If you already have an (affine) registration transform for your data, then this step can be skipped.
Otherwise, an up-to-date installation of [FSL](https://fsl.fmrib.ox.ac.uk/fsl/fslwiki/) is required.

### Installing tractfinder (Unix)

The script `bin/tractfinder` is written as an external module against the MRtrix3 python library.
To install tractfinder, first clone this repository:

```bash
$ git clone https://github.com/fionaEyoung/tractfinder.git
```

Next, link the tractfinder repository with your MRtrix3 installation. See MRtrix's [guide on external modules](https://mrtrix.readthedocs.io/en/latest/tips_and_tricks/external_modules.html) for more information.

<<<<<<< HEAD
You will need the path to the MRtrix3 `build` script, *relative to your tractfinder directory*. Assuming your `mrtrix3` and `tractfinder` directories are in the same location, option 1 is to create a symbolic link:
=======
You will need the path to the MRtrix3 `build` script, *relative to your tractfinder directory*.

> [!NOTE]
> The following instructions assume an MRtrix3 `build` file exists, which is automatically true for installations of MRtrix3 that have been [built from source](https://mrtrix.readthedocs.io/en/latest/installation/build_from_source.html). See [the end of this section](#linking-pre-compiled-mrtrix3) if you downloaded MRtrix3 as a [pre-compiled package](https://www.mrtrix.org/download/).

Assuming your `mrtrix3` and `tractfinder` directories are in the same location, option 1 is to create a symbolic link:
>>>>>>> d7c468c3

```bash
cd tractfinder
ln -s ../mrtrix3/build
```

alternatively, using a text file:

```bash
cd tractfinder
echo ../mrtrix3/build > build
```

#### Linking pre-compiled MRtrix3

If you downloaded MRtrix3 directly as a pre-compiled package from the website, rather than building from source, then you will need to create a dummy `build` file:

1. Locate your MRtrix3 installation. This will likely be in `/usr/local/mrtrix` for a Unix system.
2. Create an empty file called `build` in this location. The contents of the file is irrelevant! You made need admin privilages to create the file, i.e.:
```
sudo touch /usr/local/mrtrix/build
```
3. Follow the linking instructions above, replacing the relevant path with that of the file you just created, e.g.:
```bash
cd tractfinder
echo /usr/local/mrtrix/build > build
```

### Configuring path

You can always invoke the tractfinder script as `<path/to>/tractfinder/bin/tractfinder`. In order to enable invoking the command using `tractfinder` alone, add it's `bin` directory to your path (replace `<path/to>` with the appropriate location, e.g. `~` if you have installed tractfinder in your home directory):

```bash
export PATH=$PATH:<path/to>/tractfinder/bin
```

## User guide

### Tract atlases

To use tractfinder, you'll need to get your hands on a set of TOD atlases! Contact fiona.young.15@ucl.ac.uk to get one, or download from somewhere online when they become publicly available.
You can also make your own atlases pretty easily! All you need is a dataset of streamlines, curated to your satisfaction, for at least 15 training subjects. Steps for creating custom atlases will be added soon.

### Basic usage

Tractfinder operates on white matter fibre orientation distribution (FOD) obtained using [constrained spherical deconvolution](https://mrtrix.readthedocs.io/en/latest/constrained_spherical_deconvolution/constrained_spherical_deconvolution.html).
[Multi-shell, multi-tissue CSD](https://mrtrix.readthedocs.io/en/latest/constrained_spherical_deconvolution/multi_shell_multi_tissue_csd.html) is recommended where possible.

There are two basic modes of using tractfinder.
You can either specify pairs of atlas and corresponding output images, each corresponding to a single tract to be mapped, or a directory containing
atlases and an output directory (which doesn't have to already exist).
In the latter case, any valid SH image in atlas directory will be mapped to the input image and the result will be stored in the output directory with a name matching the corresponding atlas, plus a suffix.

Tractfinder involves alignment of an atlas in template space with the target image.
To this end, you **must** either provide an affine transformation ([in MRtrix3 format](https://mrtrix.readthedocs.io/en/latest/reference/commands/transformconvert.html)) using the `-transform` option or a pair of structural images (in template and subject space respectively) using the `-struct` option.
<<<<<<< HEAD
Note: the second argument provided to `-struct` is assumed to be co-registered with the corresponding diffusion space (i.e. the input FOD image).
=======
> [!NOTE]
> the second argument provided to `-struct` is assumed to be co-registered with the corresponding diffusion space (i.e. the input FOD image).
>>>>>>> d7c468c3

#### Examples

Map a single tract, represented in the atlas file `CST_left.mif` to the FOD image `wm_fod.mif`. Affine transform from template space to subject space is provided in `t_mni_2_subject.txt`

```bash
tractfinder wm_fod.mif CST_left.mif CST_left_tractmap.nii.gz -transform t_mni_2_subject.txt
```

As above, but registration has not been pre-computed. In this case, supply a structural image "`T1w.nii.gz`" in subject space (i.e., already aligned with `wm_fod.mif`)

```bash
tractfinder wm_fod.mif CST_left.mif CST_left_tractmap.nii.gz -struct MNI152.nii.gz T1w.nii.gz
```

To map multiple tracts, you can supply each atlas and output file individually:

```bash
tractfinder wm_fod.mif CST_left.mif CST_left_tractmap.nii.gz AF_right.mif AF_right_tractmap.nii.gz -transform t_mni_2_subject.txt
```

Or specify a folder containing all atlases, and an output path to store the results:

```bash
tractfinder wm_fod.mif tract_atlases tractfinder_output -transform t_mni_2_subject.txt
```

Assuming the following contents for `tract_atlases`

```
tract_atlases/
|-- CST_left.mif
|-- CST_right.mif
|-- AF_right.mif
```

the result will be

```
tractfinder_output/
|-- CST_left_tractmap.mif
|-- CST_right_tractmap.mif
|-- AF_right_tractmap.mif
```

(Note: the `_tractmap` is the default suffix. It can be changed using the `-suffix` option.)

## Tumour deformation modelling

> [!NOTE]
> This functionality is still under development, and may not run smoothly!
> It has not been extensively edge-tested, so please report any issues :)

The deformation algorithm is described in [Young _et al._ (2022)](https://doi.org/10.1007%2Fs11548-022-02617-z) and is an extension of the one described by [Nowinski & Belov (2005)](https://doi.org/10.1016/j.acra.2005.04.018).

Tumour deformation modelling can be run in addition to the normal usage described above.
The additional options required are

* `-tumour image`: A segmentation mask of the lesions
* `-brain_mask image` OR `-struct image image`: A brain mask is needed to compute the deformation field. You can provide one manually, or allow the program to generate a brain mask based on the structural image and input FOD image.

Tumour model computational time should be around <1min, with peak RAM usage at around ~9GB.
After that, the deformation field will be used to transform and reorient the TOD atlas before mapping to the subject FOD.
This step can take an additional 1-2 minutes per atlas.

### Advanced usage

Tractfinder's radial tumour deformation model maps a point $P$ in the original image to new position $P'$ according to:

$$ P' = f(P) = P + \mathbf{\hat{e}}k(P)D_ts $$

The program will by default use an exponential deformation factor

$$ k(P) = (1-c)e^{-\lambda \frac{D_p}{D_b}} +c $$

with $\lambda$ set dynamically to the maximum possible value (see [Young _et al._ (2022)](https://doi.org/10.1007%2Fs11548-022-02617-z) for details).
To choose an alternative use the `-k` option:

* `-k exponential_constant`: use a single value for $\lambda$ throughout the entire brain (requires `-l value`)
* `-k linear`: use a linear deformation model. This is equivalent to the algorithm in [Nowinski & Belov (2005)](https://doi.org/10.1016/j.acra.2005.04.018).

The `-scale value` option controls the scale factor $s$. Setting $0 < s < 1$ is useful for modelling a partially shrunken or resected tumour using a prior segmentation, or for tumours with a partially infiltrating boundary, as it effectively scales the tumour radius.

The most intensive part of the program is the calculation of lookup matrices for $D_t$ and $D_b$.
However, these depend only on the brain and tumour segmentations, not on the deformation model parameters.
If computing multiple deformation fields (e.g. trying out different parameters), then these matrices can be stored and reused using `-distance_lookup directory`.

Finally, it's possible to only compute the deformation field, without subsequent atlas registration, deformation and mapping.
Use `-deformation_only` and `-deformation_field image` to store the output field.
Unfortunately, for now the positional arguments are still necessary to appease Argparse, but you can be lazy and use

```
tractfinder _ _ _ -deformation_only -tumour tumour.nii.gz -brain_mask brain.nii.gz -deformation_field D.nii.gz
```

Just be aware that if relying on the program to automatically generate a brain mask, you will still need to provide the first positional argument:

```
tractfinder fod.mif _ _ -deformation_only -tumour tumour.nii.gz -struct mni.nii.gz t1w.nii.gz -deformation_field D.nii.gz
```

<<<<<<< HEAD
Internally, the functionality to output both forward and reverse deformation fields is available, but this still needs to be exposed to the user interface if there is demand.
(The forward deformation field would be required e.g. for transforming streamlines.)
=======
The tumour deformation functionality is currently under development, and may not be stable.
To use it, checkout the `deformation_modelling` branch:

```bash
cd tractfinder
git checkout deformation_modelling
```

Full user guide [here](https://github.com/fionaEyoung/tractfinder/tree/deformation_modelling#tumour-deformation).
>>>>>>> d7c468c3

## Shell script [legacy]

The basic pipeline is also outlined in the script `tractfinder.sh`. Edit the path variables within appropriately and run as `sh tractfinder.sh`.
You can also inspect the file and run the corresponding commands directly from the command line (there are only 5 steps at most).<|MERGE_RESOLUTION|>--- conflicted
+++ resolved
@@ -22,16 +22,12 @@
 
 Next, link the tractfinder repository with your MRtrix3 installation. See MRtrix's [guide on external modules](https://mrtrix.readthedocs.io/en/latest/tips_and_tricks/external_modules.html) for more information.
 
-<<<<<<< HEAD
-You will need the path to the MRtrix3 `build` script, *relative to your tractfinder directory*. Assuming your `mrtrix3` and `tractfinder` directories are in the same location, option 1 is to create a symbolic link:
-=======
 You will need the path to the MRtrix3 `build` script, *relative to your tractfinder directory*.
 
 > [!NOTE]
 > The following instructions assume an MRtrix3 `build` file exists, which is automatically true for installations of MRtrix3 that have been [built from source](https://mrtrix.readthedocs.io/en/latest/installation/build_from_source.html). See [the end of this section](#linking-pre-compiled-mrtrix3) if you downloaded MRtrix3 as a [pre-compiled package](https://www.mrtrix.org/download/).
 
 Assuming your `mrtrix3` and `tractfinder` directories are in the same location, option 1 is to create a symbolic link:
->>>>>>> d7c468c3
 
 ```bash
 cd tractfinder
@@ -87,12 +83,8 @@
 
 Tractfinder involves alignment of an atlas in template space with the target image.
 To this end, you **must** either provide an affine transformation ([in MRtrix3 format](https://mrtrix.readthedocs.io/en/latest/reference/commands/transformconvert.html)) using the `-transform` option or a pair of structural images (in template and subject space respectively) using the `-struct` option.
-<<<<<<< HEAD
-Note: the second argument provided to `-struct` is assumed to be co-registered with the corresponding diffusion space (i.e. the input FOD image).
-=======
 > [!NOTE]
 > the second argument provided to `-struct` is assumed to be co-registered with the corresponding diffusion space (i.e. the input FOD image).
->>>>>>> d7c468c3
 
 #### Examples
 
@@ -194,20 +186,8 @@
 tractfinder fod.mif _ _ -deformation_only -tumour tumour.nii.gz -struct mni.nii.gz t1w.nii.gz -deformation_field D.nii.gz
 ```
 
-<<<<<<< HEAD
 Internally, the functionality to output both forward and reverse deformation fields is available, but this still needs to be exposed to the user interface if there is demand.
 (The forward deformation field would be required e.g. for transforming streamlines.)
-=======
-The tumour deformation functionality is currently under development, and may not be stable.
-To use it, checkout the `deformation_modelling` branch:
-
-```bash
-cd tractfinder
-git checkout deformation_modelling
-```
-
-Full user guide [here](https://github.com/fionaEyoung/tractfinder/tree/deformation_modelling#tumour-deformation).
->>>>>>> d7c468c3
 
 ## Shell script [legacy]
 
