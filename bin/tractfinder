#!/usr/bin/env python3

# Copyright (c) 2008-2023 the MRtrix3 contributors.
#
# This Source Code Form is subject to the terms of the Mozilla Public
# License, v. 2.0. If a copy of the MPL was not distributed with this
# file, You can obtain one at http://mozilla.org/MPL/2.0/.
#
# Covered Software is provided under this License on an "as is"
# basis, without warranty of any kind, either expressed, implied, or
# statutory, including, without limitation, warranties that the
# Covered Software is free of defects, merchantable, fit for a
# particular purpose or non-infringing.
# See the Mozilla Public License v. 2.0 for more details.
#
# For more details, see http://www.mrtrix.org/.

# Script for mapping fibre bundles based on provided tract orientation atlas[es]
# Written by Fiona Young, 2023

<<<<<<< HEAD
import sys, os, shutil, copy
=======
import os, shutil, copy
from argparse import Action
>>>>>>> d7c468c3

MAP_SUFFIX = '_tractmap'
DOF = 12

<<<<<<< HEAD
def usage(cmdline):
  from mrtrix3 import app
=======
def usage(cmdline): #pylint: disable=unused-variable
  from mrtrix3 import app #pylint: disable=no-name-in-module, import-outside-toplevel
>>>>>>> d7c468c3

  cmdline.set_author('Fiona Young (fiona.young.15@ucl.ac.uk)')
  cmdline.set_synopsis('Map fibre bundles based on tract orientation atlas(es)')
  # cmdline.add_description('')

  cmdline.add_argument('input', help='the input FOD image')
  cmdline.add_argument('arg_pairs', metavar='atlas output [atlas output ...]', nargs='+', help='pairs of atlas / output images. If only one of each is specified and both are directories, all atlas present in the first directory will be mapped and the results will be stored in the second.')

  # Virtue options
  virtue_options = cmdline.add_argument_group('Tumour deformation modelling options')
  virtue_options.add_argument('-tumour', metavar='image', help='Provide tumour mask. This argument is required and sufficient to trigger deformation modelling')
  virtue_options.add_argument('-k', metavar='type', help='Type of deformation to model. If using exponential_constant, -l is required. Options are: linear, exponential, exponential_constant (default: exponential)',
                                choices=['linear', 'exponential', 'exponential_constant'], default='exponential')
  virtue_options.add_argument('-scale', metavar='fraction', type=float, default=1, help='Tumour scale factor (formerly squishfactor) (default: 1)')
  virtue_options.add_argument('-distance_lookup', metavar='directory', help='Location for storing/reusing Dt/Db lookup matrices for deformation algorithm (will be created if doesn\'t already exist). Recommended for speedup if recomputing deformation')
  virtue_options.add_argument('-l', metavar='value', help=('Specify a value for the expenential decay lambda. When using -k exponential, '
                                                         + 'the provided value imposes an upper bound on the dynamically determined lambda. '
                                                         + 'When using -k exponential_constant, lambda is globally set to the given value. '
                                                         + 'Note that in the latter case, a high value may result in weak deformation and the strictly '
                                                         + 'non-infiltrating condition may be violated (see Young et al. 2022 for further explanation).'))
  virtue_options.add_argument('-deformation_field', metavar='image', help='Store computed tumour deformation field.')
  virtue_options.add_argument('-deformation_only', action='store_true', help='Only compute tumour deformation modelling, then exit.')

  # General options
  common_options = cmdline.add_argument_group('General tractfinder options')
  common_options.add_argument('-transform', help='provide transformation from atlas space to subject space')
  common_options.add_argument('-struct', metavar=('template', 'subject'), nargs=2, help='provide structural images in template (=atlas) and subject space for coregistration. Note: the subject image is assumed to be adequately coregistered with the diffusion space')
  common_options.add_argument('-premasked', action='store_true', help='indicate that the input structural image has been brain masked (otherwise script will perform brain extraction.) Note: the structural image in template space is ALWAYS assumed to be masked')
  common_options.add_argument('-brain_mask', metavar='image', help='Provide brain mask. If not provided, will attempt to estimate brain mask based on input FOD image (this is flakey!)')
  common_options.add_argument('-binary', nargs='?', const=0.05,  help='threshold tractmap to binary segmentation (default value: 0.05)')
  common_options.add_argument('-suffix', nargs=1, default=MAP_SUFFIX, help=f'define a suffix to append to each output (relevant only atlas directory as input) (default: {MAP_SUFFIX}')
<<<<<<< HEAD
  common_options.add_argument('-template', help='Provide a template image to define the voxel grid of the output maps/segmentations. By default, the grid of the FOD input is used.')
=======
  common_options.add_argument('-nii', '-nii.gz', nargs=0, action=StoreGiven, dest='fmt', default='mif', help='write output files in NIfTI format instead of .mif (valid only for directory input / output)')
>>>>>>> d7c468c3

  # Citations
  cmdline.add_citation('Young, F., Aquilina, K., A Clark, C., & D Clayden, J. (2022). Fibre tract segmentation for intraoperative diffusion MRI in neurosurgical patients using tract-specific orientation atlas and tumour deformation modelling. International journal of computer assisted radiology and surgery, 17(9), 1559–1567. https://doi.org/10.1007/s11548-022-02617-z')
  cmdline.add_citation('Nowinski, W. L., & Belov, D. (2005). Toward atlas-assisted automatic interpretation of MRI morphological brain scans in the presence of tumor. Academic radiology, 12(8), 1049–1057. https://doi.org/10.1016/j.acra.2005.04.018')
  cmdline.add_citation('Jenkinson, M., Bannister, P., Brady, J. M. and Smith, S. M. Improved Optimisation for the Robust and Accurate Linear Registration and Motion Correction of Brain Images. NeuroImage, 17(2), 825-841, 2002.', condition='If performing registration (i.e. -transform option not provided)', is_external=True)

# Custom argparse action for detecting which option string provided
# and storing that as argument value
class StoreGiven(Action):
    def __init__(self, option_strings, dest, **kwargs):
        super().__init__(option_strings, dest, **kwargs)
    def __call__(self, parser, namespace, values, option_string=None):
        setattr(namespace, self.dest, option_string.lstrip('-'))

# "Overloaded" from mrtrix3.path.make_dir to check if existing file is a directory
# Make a directory if it doesn't exist; don't do anything if it does already exist
def make_dir(path):
  from mrtrix3 import app, MRtrixError
  import errno
  try:
    os.makedirs(path)
    app.debug('Created directory ' + path)
  except OSError as exception:
    if exception.errno != errno.EEXIST:
      raise
    elif not os.path.isdir(path):
      raise MRtrixError('Path \'' + path + '\' exists and is not a directory')
    app.debug('Directory \'' + path + '\' already exists')

# adapt behaviour of flag_mutually_exclusive_options() which is not suitable here,
# as want to check at least one provided, but not mutex. Ignore the "value is different from default"
# check here: required arguments shouldn't have defaults
def check_from_required(parser, args_in, required_args):
  count = sum([bool(getattr(args_in, option, False)) for option in required_args])
  if not count:
    parser.error('One of the following options must be provided: ' + ', '.join([ '-' + o for o in required_args ]))

def execute():
  from mrtrix3 import MRtrixError
<<<<<<< HEAD
  from mrtrix3 import algorithm, app, image, path, run, fsl
  if app.ARGS.tumour:
    from tractfinder import virtue

  if not app.ARGS.deformation_only:
    check_from_required(app.CMDLINE, app.ARGS, ['transform', 'struct'])
  if app.ARGS.tumour and app.ARGS.k == 'exponential_constant' and not app.ARGS.l:
    app.CMDLINE.error('-l is required when using -k exponential_constant')

  ## What steps will we need to do?
  make_brain_mask = False
  if (app.ARGS.tumour or (not app.ARGS.transform and not app.ARGS.premasked)):
    # We've established we *need* a mask. Do we need to *make* one?
    if not app.ARGS.brain_mask:
      make_brain_mask = True
      if not app.ARGS.struct:
    ## TODO: if -struct and -premasked, allow that? then can threshold premasked ? but kinda dodgy, can't be sure what values will be outside the brain
        app.CMDLINE.error('A brain mask is required for either registration (-transform option not provided) or tumour deformation modelling (-tumour option provided). ' +
                          'Either provide one with -brain_mask or provide a structural image with -struct from which a mask can be generated.')
=======
  from mrtrix3 import app, image, path, run, fsl
>>>>>>> d7c468c3

  atlas_paths = []
  output_paths = []

  ## Check and parse argument inputs
  if len(app.ARGS.arg_pairs) % 2:
    raise MRtrixError('command expects pairs of input tract atlas and output map images to be provided.')
  elif len(app.ARGS.arg_pairs) == 2:
    # Check if directories have been provided
    source, dest = app.ARGS.arg_pairs
    if os.path.isdir(source):
      app.debug('Atlas input is directory')
      make_dir(dest)
      for p in path.all_in_dir(source, dir_path=True):
        try:
          h = image.Header(p)
          if h.is_sh(): atlas_paths.append(p)
          else: app.console('Skipping non-SH input file \'' + h.name() + '\'')
        except MRtrixError: pass
      output_paths = [os.path.join(dest, os.path.splitext(os.path.basename(in_path))[0] + app.ARGS.suffix + f'.{app.ARGS.fmt}') for in_path in atlas_paths]
      for i, p in reversed(list(enumerate(copy.copy(output_paths)))):
        try: app.check_output_path(p)
        except MRtrixError:
          app.console('Skipping output file \'' + p + '\' (use -force to override)') # Should this be warn()?
          atlas_paths.pop(i)
          output_paths.pop(i)
        finally:
          if not (atlas_paths and output_paths):
            raise MRtrixError('No new outputs to create (use -force to overwrite contents of output directory) \'' + dest + '\'')
      app.debug(f'Creating {len(output_paths)} new files')
    else:
      app.check_output_path(dest)
      atlas_paths, output_paths = [source], [dest]
  else:
    # Arbitrary number of atlas / output pairs
    atlas_paths  = app.ARGS.arg_pairs[::2]
    output_paths = app.ARGS.arg_pairs[1::2]
    for p in output_paths:
      app.check_output_path(p)

  if app.ARGS.distance_lookup: make_dir(app.ARGS.distance_lookup)

  ## Set up filenames and command strings
  bet_cmd = fsl.exe_name('bet')
  flirt_cmd = fsl.exe_name('flirt')
  fsl_suffix = fsl.suffix()

  mask_image_reg = 'brain_mask_reg.mif'
  mask_image_def = 'brain_mask_def.mif'
  tumour_mask = 'tumour_mask.mif'
  def_field_image = 'deformation_field.mif'
  struct_image = 'struct.nii.gz'
  bet_image = 'bet' + fsl_suffix

  app.make_scratch_dir()
  app.goto_scratch_dir()

  # Take strides from template (=atlas space) image, or brain mask, or default to 1,2,3
  strides = ( image.Header(path.from_user(app.ARGS.struct[0], False)).strides()
              if app.ARGS.struct else [1,2,3] )
  strides = ','.join(str(s) for s in strides)

  if app.ARGS.struct:
    run.command(f'mrconvert -strides {strides} '
              + f'{path.from_user(app.ARGS.struct[1])} {struct_image}', show=False)

  ## Brain mask: will be needed for either registration or deformation modelling.
  # Do we need to make one?
  if make_brain_mask:
    if app.ARGS.premasked:
      app.warn('Relying on a pre-masked structural image to produce a brain mask for tumour deformation is risky')
      run.command(f'mrthreshold {path.from_user(app.ARGS.struct[1])} -abs 0 -comparison gt - | '
                + f'mrgrid - regrid {mask_image_def} -strides {strides} -vox 1 -interp nearest -datatype bit', show=False)
      app.debug(f'{mask_image_def} created from struct image with strides {strides}')
    else:
      # BET madness ensues
      app.console('No brain mask provided, attempting to generate robust mask')
      ## Try can create a decent brain mask
      # Start with the FOD amplitude image, fill holes
      run.command('mrconvert -coord 3 0 ' + path.from_user(app.ARGS.input)
                   + ' - |  mrthreshold - -abs 0 -comparison gt fod_mask.nii.gz', show=False)
      run.command('fslmaths fod_mask.nii.gz -fillh fod_mask.nii.gz', show=False)
      # Smooth edges and regrid to structural space
      run.command('mrfilter fod_mask.nii.gz smooth -extent 5 - | '
               +  'mrthreshold - -abs 0.5 - | '
               + f'mrgrid - regrid fod_mask_smooth_regrid.mif '
               + f'-template {struct_image} -interp nearest -strides {strides}', show=False)
      # Dilate and use to roughly crop structural image. This is so that bet
      # has a better change of a clean segmentation without a bunch of neck etc.
      run.command('maskfilter fod_mask_smooth_regrid.mif dilate -npass 5 - | '
               + f'mrcalc - {struct_image} -mult struct_rough_masked.nii.gz', show=False)
      # Brain masking using bet
      run.command(f'{bet_cmd} struct_rough_masked.nii.gz {bet_image} -r 100 -m ', show=False)
      bet_image = fsl.find_image(bet_image)
      # If we also need this brain mask for tumour deformation down the line,
      # convert it now to the correct grid and crop image to reduce file size
      if app.ARGS.tumour:
        tmpfile = path.name_temporary('.mif')
        run.command(f'mrgrid bet_mask{fsl_suffix} regrid {tmpfile} -vox 1 -interp nearest -datatype bit', show=False)
        run.command(f'mrgrid {tmpfile} crop -mask {tmpfile} {mask_image_def} -datatype bit', show=False)

  ## Tumour deformation modelling
  if app.ARGS.tumour:
    app.console('Computing tumour deformation field')
    if app.ARGS.brain_mask:
      # Regrid and crop
      tmpfile = path.name_temporary('.mif')
      run.command(f'mrgrid {path.from_user(app.ARGS.brain_mask)} regrid {tmpfile} '
                 + '-vox 1 -interp nearest -datatype bit', show=False)
      run.command(f'mrgrid {tmpfile} crop -mask {tmpfile} {mask_image_def} '
                 + '-datatype bit', show=False)
    # Match tumour mask to brain mask grid
    run.command(f'mrgrid {path.from_user(app.ARGS.tumour)} regrid {tumour_mask} '
              + f'-template {mask_image_def} -interp nearest -datatype bit', show=False)

    virtue.entry_point(tumour_mask, mask_image_def, def_field_image,
                       expon=-1 if app.ARGS.k=='exponential' else None,
                       squish=app.ARGS.scale,
                       save_lookup=path.from_user(app.ARGS.distance_lookup) if app.ARGS.distance_lookup else None)
    if app.ARGS.deformation_field:
      # Convert instead of move, incase different format requested
      run.command(f'mrconvert {def_field_image} {path.from_user(app.ARGS.deformation_field)}', force=app.FORCE_OVERWRITE)
    if app.ARGS.deformation_only:
      return

  ## Registration
  if app.ARGS.transform:
    shutil.copy(path.from_user(app.ARGS.transform, False), 'transform.txt')

  else:
    if app.ARGS.premasked:
      run.command(f'mrconvert -strides {strides} '
                + f'{path.from_user(app.ARGS.struct[1])} {bet_image}', show=False)
    elif app.ARGS.brain_mask:
      run.command(f'mrgrid {path.from_user(app.ARGS.brain_mask)} regrid {mask_image_reg} '
                + f'-datatype bit -interp nearest -strides {strides} '
                + f'-template {struct_image}', show=False)
      run.command(f'mrcalc {mask_image_reg} {struct_image} -mult {bet_image}', show=False)

    # Actually run registration
    app.console(f'Running FLIRT registration with {DOF} degrees of freedom')
    run.command(f'{flirt_cmd} -in {path.from_user(app.ARGS.struct[0])} '
              + f'-ref {bet_image} '
              + f'-dof {DOF} -omat transform_flirt.txt')
    run.command(f'transformconvert transform_flirt.txt {path.from_user(app.ARGS.struct[0])} {bet_image} '
               + 'flirt_import transform.txt -quiet', show=False)

  # Finish masking / registration branching

  ## Cycle through all the atlases
  i, n = 1, len(atlas_paths)
  progress = app.ProgressBar(f'Mapping atlas {i} of {n} to subject')

  for atlas_path, output_path in zip(atlas_paths, output_paths):
    progress.increment(f'Mapping atlas {i} of {n} to subject')

    # Transform atlas
    transf_command_string = (f'mrtransform {path.from_user(atlas_path)} '
                             +'-linear transform.txt -reorient_fod yes ')
    if app.ARGS.tumour:
        app.console('Applying tumour deformation to atlas')
        # Regridding needs to happen separately, since the mrtransform -template
        # option is applied to the warp field. We'll split the pipe to allow progress increment
        transf_command_string += f'-warp {def_field_image} - '
        tmp_file = run.command(transf_command_string, show=False).stdout
        progress.increment()
        run.command(f'mrgrid {tmp_file} regrid -template {path.from_user(app.ARGS.input)} '
                    + path.to_scratch(f'atlas_{i}.mif'), show=False)

    else:
        app.console('Transforming atlas')
        transf_command_string += (f'-template {path.from_user(app.ARGS.input)} '
                                + path.to_scratch(f'atlas_{i}.mif'))
        run.command(transf_command_string, show=False)

    progress.increment()

    # Compute inner product
    ip_command_string = (f'mrcalc atlas_{i}.mif {path.from_user(app.ARGS.input)} -mult - | '
                         +'mrmath - sum -axis 3 ')
    if app.ARGS.template:
      app.console(f'Regridding output to match template image "{app.ARGS.template}"')
      ip_command_string += f'- | mrgrid - regrid -template {path.from_user(app.ARGS.template)} '
    if app.ARGS.binary:
      app.console(f'Binarising output with threshold {app.ARGS.binary}')
      ip_command_string += f'- | mrthreshold - -abs {app.ARGS.binary} '
    # Finally append the output file to command
    ip_command_string += path.from_user(output_path)
    run.command(ip_command_string, show=False, force=app.FORCE_OVERWRITE)
    i += 1

  progress.done()

# Execute the script
import mrtrix3
mrtrix3.execute() #pylint: disable=no-member<|MERGE_RESOLUTION|>--- conflicted
+++ resolved
@@ -18,23 +18,14 @@
 # Script for mapping fibre bundles based on provided tract orientation atlas[es]
 # Written by Fiona Young, 2023
 
-<<<<<<< HEAD
-import sys, os, shutil, copy
-=======
 import os, shutil, copy
 from argparse import Action
->>>>>>> d7c468c3
 
 MAP_SUFFIX = '_tractmap'
 DOF = 12
 
-<<<<<<< HEAD
-def usage(cmdline):
-  from mrtrix3 import app
-=======
 def usage(cmdline): #pylint: disable=unused-variable
   from mrtrix3 import app #pylint: disable=no-name-in-module, import-outside-toplevel
->>>>>>> d7c468c3
 
   cmdline.set_author('Fiona Young (fiona.young.15@ucl.ac.uk)')
   cmdline.set_synopsis('Map fibre bundles based on tract orientation atlas(es)')
@@ -66,11 +57,8 @@
   common_options.add_argument('-brain_mask', metavar='image', help='Provide brain mask. If not provided, will attempt to estimate brain mask based on input FOD image (this is flakey!)')
   common_options.add_argument('-binary', nargs='?', const=0.05,  help='threshold tractmap to binary segmentation (default value: 0.05)')
   common_options.add_argument('-suffix', nargs=1, default=MAP_SUFFIX, help=f'define a suffix to append to each output (relevant only atlas directory as input) (default: {MAP_SUFFIX}')
-<<<<<<< HEAD
   common_options.add_argument('-template', help='Provide a template image to define the voxel grid of the output maps/segmentations. By default, the grid of the FOD input is used.')
-=======
   common_options.add_argument('-nii', '-nii.gz', nargs=0, action=StoreGiven, dest='fmt', default='mif', help='write output files in NIfTI format instead of .mif (valid only for directory input / output)')
->>>>>>> d7c468c3
 
   # Citations
   cmdline.add_citation('Young, F., Aquilina, K., A Clark, C., & D Clayden, J. (2022). Fibre tract segmentation for intraoperative diffusion MRI in neurosurgical patients using tract-specific orientation atlas and tumour deformation modelling. International journal of computer assisted radiology and surgery, 17(9), 1559–1567. https://doi.org/10.1007/s11548-022-02617-z')
@@ -110,7 +98,6 @@
 
 def execute():
   from mrtrix3 import MRtrixError
-<<<<<<< HEAD
   from mrtrix3 import algorithm, app, image, path, run, fsl
   if app.ARGS.tumour:
     from tractfinder import virtue
@@ -130,9 +117,6 @@
     ## TODO: if -struct and -premasked, allow that? then can threshold premasked ? but kinda dodgy, can't be sure what values will be outside the brain
         app.CMDLINE.error('A brain mask is required for either registration (-transform option not provided) or tumour deformation modelling (-tumour option provided). ' +
                           'Either provide one with -brain_mask or provide a structural image with -struct from which a mask can be generated.')
-=======
-  from mrtrix3 import app, image, path, run, fsl
->>>>>>> d7c468c3
 
   atlas_paths = []
   output_paths = []
